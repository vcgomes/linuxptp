#
# Copyright (C) 2011 Richard Cochran <richardcochran@gmail.com>
#
# This program is free software; you can redistribute it and/or modify
# it under the terms of the GNU General Public License as published by
# the Free Software Foundation; either version 2 of the License, or
# (at your option) any later version.
#
# This program is distributed in the hope that it will be useful,
# but WITHOUT ANY WARRANTY; without even the implied warranty of
# MERCHANTABILITY or FITNESS FOR A PARTICULAR PURPOSE.  See the
# GNU General Public License for more details.
#
# You should have received a copy of the GNU General Public License along
# with this program; if not, write to the Free Software Foundation, Inc.,
# 51 Franklin Street, Fifth Floor, Boston, MA 02110-1301 USA.

KBUILD_OUTPUT =

DEBUG	=
CC	= $(CROSS_COMPILE)gcc
VER     = -DVER=$(version)
CFLAGS	= -Wall $(VER) $(incdefs) $(DEBUG) $(EXTRA_CFLAGS)
LDLIBS	= -lm -lrt $(EXTRA_LDFLAGS)
PRG	= ptp4l pmc phc2sys hwstamp_ctl
OBJ     = bmc.o clock.o clockadj.o clockcheck.o config.o fault.o \
<<<<<<< HEAD
 filter.o fsm.o mave.o mmedian.o msg.o phc.o pi.o port.o print.o \
 ptp4l.o raw.o servo.o sk.o stats.o tlv.o tmtab.o transport.o udp.o \
 udp6.o uds.o util.o version.o
=======
 fsm.o ptp4l.o mave.o msg.o phc.o pi.o port.o print.o raw.o servo.o \
 sk.o stats.o tlv.o transport.o udp.o udp6.o uds.o util.o version.o
>>>>>>> ab84eade

OBJECTS	= $(OBJ) hwstamp_ctl.o phc2sys.o pmc.o pmc_common.o sysoff.o
SRC	= $(OBJECTS:.o=.c)
DEPEND	= $(OBJECTS:.o=.d)
srcdir	:= $(dir $(lastword $(MAKEFILE_LIST)))
incdefs := $(shell $(srcdir)/incdefs.sh)
version := $(shell $(srcdir)/version.sh $(srcdir))
VPATH	= $(srcdir)

prefix	= /usr/local
sbindir	= $(prefix)/sbin
mandir	= $(prefix)/man
man8dir	= $(mandir)/man8

all: $(PRG)

ptp4l: $(OBJ)

pmc: msg.o pmc.o pmc_common.o print.o raw.o sk.o tlv.o transport.o udp.o \
 udp6.o uds.o util.o version.o

phc2sys: clockadj.o clockcheck.o msg.o phc.o phc2sys.o pi.o pmc_common.o \
 print.o raw.o servo.o sk.o stats.o sysoff.o tlv.o transport.o udp.o udp6.o \
 uds.o util.o version.o

hwstamp_ctl: hwstamp_ctl.o version.o

version.o: .version version.sh $(filter-out version.d,$(DEPEND))

.version: force
	@echo $(version) > .version.new; \
	cmp -s .version .version.new || cp .version.new .version; \
	rm -f .version.new;

force:

install: $(PRG)
	mkdir -p $(sbindir) $(man8dir)
	install $(PRG) $(sbindir)
	install -p -m 644 -t $(man8dir) $(PRG:%=%.8)

clean:
	rm -f $(OBJECTS) $(DEPEND)

distclean: clean
	rm -f $(PRG)
	rm -f .version

# Implicit rule to generate a C source file's dependencies.
%.d: %.c
	@echo DEPEND $<; \
	rm -f $@; \
	$(CC) -MM $(CPPFLAGS) $(CFLAGS) $< > $@.$$$$; \
	sed 's,\($*\)\.o[ :]*,\1.o $@ : ,g' < $@.$$$$ > $@; \
	rm -f $@.$$$$

ifneq ($(MAKECMDGOALS), clean)
ifneq ($(MAKECMDGOALS), distclean)
-include $(DEPEND)
endif
endif

.PHONY: all force clean distclean<|MERGE_RESOLUTION|>--- conflicted
+++ resolved
@@ -24,14 +24,8 @@
 LDLIBS	= -lm -lrt $(EXTRA_LDFLAGS)
 PRG	= ptp4l pmc phc2sys hwstamp_ctl
 OBJ     = bmc.o clock.o clockadj.o clockcheck.o config.o fault.o \
-<<<<<<< HEAD
- filter.o fsm.o mave.o mmedian.o msg.o phc.o pi.o port.o print.o \
- ptp4l.o raw.o servo.o sk.o stats.o tlv.o tmtab.o transport.o udp.o \
- udp6.o uds.o util.o version.o
-=======
- fsm.o ptp4l.o mave.o msg.o phc.o pi.o port.o print.o raw.o servo.o \
- sk.o stats.o tlv.o transport.o udp.o udp6.o uds.o util.o version.o
->>>>>>> ab84eade
+ filter.o fsm.o mave.o mmedian.o msg.o phc.o pi.o port.o print.o ptp4l.o raw.o \
+ servo.o sk.o stats.o tlv.o transport.o udp.o udp6.o uds.o util.o version.o
 
 OBJECTS	= $(OBJ) hwstamp_ctl.o phc2sys.o pmc.o pmc_common.o sysoff.o
 SRC	= $(OBJECTS:.o=.c)
