/**
 * @file port.c
 * @note Copyright (C) 2011 Richard Cochran <richardcochran@gmail.com>
 *
 * This program is free software; you can redistribute it and/or modify
 * it under the terms of the GNU General Public License as published by
 * the Free Software Foundation; either version 2 of the License, or
 * (at your option) any later version.
 *
 * This program is distributed in the hope that it will be useful,
 * but WITHOUT ANY WARRANTY; without even the implied warranty of
 * MERCHANTABILITY or FITNESS FOR A PARTICULAR PURPOSE.  See the
 * GNU General Public License for more details.
 *
 * You should have received a copy of the GNU General Public License along
 * with this program; if not, write to the Free Software Foundation, Inc.,
 * 51 Franklin Street, Fifth Floor, Boston, MA 02110-1301 USA.
 */
#include <arpa/inet.h>
#include <errno.h>
#include <malloc.h>
#include <stdlib.h>
#include <string.h>
#include <unistd.h>

#include "bmc.h"
#include "clock.h"
#include "mave.h"
#include "missing.h"
#include "msg.h"
#include "port.h"
#include "print.h"
#include "sk.h"
#include "tlv.h"
#include "tmtab.h"
#include "tmv.h"
#include "util.h"

#define ALLOWED_LOST_RESPONSES 3
#define PORT_MAVE_LENGTH 10

struct nrate_estimator {
	double ratio;
	tmv_t origin1;
	tmv_t ingress1;
	int max_count;
	int count;
};

struct port {
	char *name;
	struct clock *clock;
	struct transport *trp;
	enum timestamp_type timestamping;
	struct fdarray fda;
	struct foreign_clock *best;
	struct ptp_message *last_follow_up;
	struct ptp_message *last_sync;
	struct ptp_message *delay_req;
	struct ptp_message *peer_delay_req;
	struct ptp_message *peer_delay_resp;
	struct ptp_message *peer_delay_fup;
	struct {
		UInteger16 announce;
		UInteger16 delayreq;
		UInteger16 sync;
	} seqnum;
	struct tmtab tmtab;
	tmv_t peer_delay;
	struct mave *avg_delay;
	int log_sync_interval;
	struct nrate_estimator nrate;
	unsigned int pdr_missing;
	/* portDS */
	struct port_defaults pod;
	struct PortIdentity portIdentity;
	enum port_state     state; /*portState*/
	Integer8            logMinDelayReqInterval;
	TimeInterval        peerMeanPathDelay;
	Integer8            logAnnounceInterval;
	UInteger8           announceReceiptTimeout;
	UInteger8           transportSpecific;
	Integer8            logSyncInterval;
	Enumeration8        delayMechanism;
	Integer8            logMinPdelayReqInterval;
	unsigned int        versionNumber; /*UInteger4*/
	/* foreignMasterDS */
	LIST_HEAD(fm, foreign_clock) foreign_masters;
};

#define portnum(p) (p->portIdentity.portNumber)

#define NSEC2SEC 1000000000LL

static int port_capable(struct port *p);
static int port_is_ieee8021as(struct port *p);

static int announce_compare(struct ptp_message *m1, struct ptp_message *m2)
{
	struct announce_msg *a = &m1->announce, *b = &m2->announce;
	int len =
		sizeof(a->grandmasterPriority1) +
		sizeof(a->grandmasterClockQuality) +
		sizeof(a->grandmasterPriority2) +
		sizeof(a->grandmasterIdentity) +
		sizeof(a->stepsRemoved);

	return memcmp(&a->grandmasterPriority1, &b->grandmasterPriority1, len);
}

static void announce_to_dataset(struct ptp_message *m, struct clock *c,
				struct dataset *out)
{
	struct announce_msg *a = &m->announce;
	out->priority1    = a->grandmasterPriority1;
	out->identity     = a->grandmasterIdentity;
	out->quality      = a->grandmasterClockQuality;
	out->priority2    = a->grandmasterPriority2;
	out->stepsRemoved = a->stepsRemoved;
	out->sender       = m->header.sourcePortIdentity;
	out->receiver     = clock_parent_identity(c);
}

static int msg_current(struct ptp_message *m, struct timespec now)
{
	int64_t t1, t2, tmo;

	t1 = m->ts.host.tv_sec * NSEC2SEC + m->ts.host.tv_nsec;
	t2 = now.tv_sec * NSEC2SEC + now.tv_nsec;

	if (m->header.logMessageInterval < 0)
		tmo = 4LL * NSEC2SEC / (1 << -m->header.logMessageInterval);
	else
		tmo = 4LL * (1 << m->header.logMessageInterval) * NSEC2SEC;

	return t2 - t1 < tmo;
}

static int msg_source_equal(struct ptp_message *m1, struct foreign_clock *fc)
{
	struct PortIdentity *id1, *id2;
	id1 = &m1->header.sourcePortIdentity;
	id2 = &fc->dataset.sender;
	return 0 == memcmp(id1, id2, sizeof(*id1));
}

static int pid_eq(struct PortIdentity *a, struct PortIdentity *b)
{
	return 0 == memcmp(a, b, sizeof(*a));
}

static int source_pid_eq(struct ptp_message *m1, struct ptp_message *m2)
{
	return pid_eq(&m1->header.sourcePortIdentity,
		      &m2->header.sourcePortIdentity);
}

int set_tmo(int fd, unsigned int scale, int log_seconds)
{
	struct itimerspec tmo = {
		{0, 0}, {0, 0}
	};
	uint64_t ns;
	int i;

	if (log_seconds < 0) {

		log_seconds *= -1;
		for (i = 1, ns = scale * 500000000ULL; i < log_seconds; i++) {
			ns >>= 1;
		}
		tmo.it_value.tv_nsec = ns;

		while (tmo.it_value.tv_nsec >= NS_PER_SEC) {
			tmo.it_value.tv_nsec -= NS_PER_SEC;
			tmo.it_value.tv_sec++;
		}

	} else
		tmo.it_value.tv_sec = scale * (1 << log_seconds);

	return timerfd_settime(fd, 0, &tmo, NULL);
}

static void fc_clear(struct foreign_clock *fc)
{
	struct ptp_message *m;

	while (fc->n_messages) {
		m = TAILQ_LAST(&fc->messages, messages);
		TAILQ_REMOVE(&fc->messages, m, list);
		fc->n_messages--;
		msg_put(m);
	}
}

static void fc_prune(struct foreign_clock *fc)
{
	struct timespec now;
	struct ptp_message *m;

	clock_gettime(CLOCK_MONOTONIC, &now);

	while (fc->n_messages > FOREIGN_MASTER_THRESHOLD) {
		m = TAILQ_LAST(&fc->messages, messages);
		TAILQ_REMOVE(&fc->messages, m, list);
		fc->n_messages--;
		msg_put(m);
	}

	while (!TAILQ_EMPTY(&fc->messages)) {
		m = TAILQ_LAST(&fc->messages, messages);
		if (msg_current(m, now))
			break;
		TAILQ_REMOVE(&fc->messages, m, list);
		fc->n_messages--;
		msg_put(m);
	}
}

static void ts_to_timestamp(struct timespec *src, struct Timestamp *dst)
{
	dst->seconds_lsb = src->tv_sec;
	dst->seconds_msb = 0;
	dst->nanoseconds = src->tv_nsec;
}

/*
 * Returns non-zero if the announce message is different than last.
 */
static int add_foreign_master(struct port *p, struct ptp_message *m)
{
	struct foreign_clock *fc;
	struct ptp_message *tmp;
	int broke_threshold = 0, diff = 0;

	LIST_FOREACH(fc, &p->foreign_masters, list) {
		if (msg_source_equal(m, fc))
			break;
	}
	if (!fc) {
		pr_notice("port %hu: new foreign master %s", portnum(p),
			pid2str(&m->header.sourcePortIdentity));

		fc = malloc(sizeof(*fc));
		if (!fc) {
			pr_err("low memory, failed to add foreign master");
			return 0;
		}
		memset(fc, 0, sizeof(*fc));
		LIST_INSERT_HEAD(&p->foreign_masters, fc, list);
		fc->port = p;
		fc->dataset.sender = m->header.sourcePortIdentity;
		/* We do not count this first message, see 9.5.3(b) */
		return 0;
	}

	/*
	 * If this message breaks the threshold, that is an important change.
	 */
	fc_prune(fc);
	if (FOREIGN_MASTER_THRESHOLD - 1 == fc->n_messages)
		broke_threshold = 1;

	/*
	 * Okay, go ahead and add this announcement.
	 */
	msg_get(m);
	fc->n_messages++;
	TAILQ_INSERT_HEAD(&fc->messages, m, list);

	/*
	 * Test if this announcement contains changed information.
	 */
	if (fc->n_messages > 1) {
		tmp = TAILQ_NEXT(m, list);
		diff = announce_compare(m, tmp);
	}

	return broke_threshold || diff;
}

static int follow_up_info_append(struct port *p, struct ptp_message *m)
{
	struct follow_up_info_tlv *fui;
	fui = (struct follow_up_info_tlv *) m->follow_up.suffix;
	fui->type = TLV_ORGANIZATION_EXTENSION;
	fui->length = sizeof(*fui) - sizeof(fui->type) - sizeof(fui->length);
	memcpy(fui->id, ieee8021_id, sizeof(ieee8021_id));
	fui->subtype[2] = 1;
	m->tlv_count = 1;
	return sizeof(*fui);
}

static struct follow_up_info_tlv *follow_up_info_extract(struct ptp_message *m)
{
	struct follow_up_info_tlv *f;
	f = (struct follow_up_info_tlv *) m->follow_up.suffix;

	if (m->tlv_count != 1 ||
	    f->type != TLV_ORGANIZATION_EXTENSION ||
	    f->length != sizeof(*f) - sizeof(f->type) - sizeof(f->length) ||
//	    memcmp(f->id, ieee8021_id, sizeof(ieee8021_id)) ||
	    f->subtype[0] || f->subtype[1] || f->subtype[2] != 1) {
		return NULL;
	}
	return f;
}

static void free_foreign_masters(struct port *p)
{
	struct foreign_clock *fc;
	while ((fc = LIST_FIRST(&p->foreign_masters)) != NULL) {
		LIST_REMOVE(fc, list);
		fc_clear(fc);
		free(fc);
	}
}

static int incapable_ignore(struct port *p, struct ptp_message *m)
{
	if (port_capable(p)) {
		return 0;
	}
	if (msg_type(m) == ANNOUNCE || msg_type(m) == SYNC) {
		return 1;
	}
	return 0;
}

static int path_trace_append(struct port *p, struct ptp_message *m,
			     struct parent_ds *dad)
{
	struct path_trace_tlv *ptt;
	int length = 1 + dad->path_length;

	if (length > PATH_TRACE_MAX) {
		return 0;
	}
	ptt = (struct path_trace_tlv *) m->announce.suffix;
	ptt->type = TLV_PATH_TRACE;
	ptt->length = length * sizeof(struct ClockIdentity);
	memcpy(ptt->cid, dad->ptl, ptt->length);
	ptt->cid[length - 1] = clock_identity(p->clock);
	m->tlv_count = 1;
	return ptt->length + sizeof(ptt->type) + sizeof(ptt->length);
}

static int path_trace_ignore(struct port *p, struct ptp_message *m)
{
	struct ClockIdentity cid;
	struct path_trace_tlv *ptt;
	int i, cnt;

	if (!p->pod.path_trace_enabled) {
		return 0;
	}
	if (msg_type(m) != ANNOUNCE) {
		return 0;
	}
	if (m->tlv_count != 1) {
		return 1;
	}
	ptt = (struct path_trace_tlv *) m->announce.suffix;
	if (ptt->type != TLV_PATH_TRACE) {
		return 1;
	}
	cnt = path_length(ptt);
	cid = clock_identity(p->clock);
	for (i = 0; i < cnt; i++) {
		if (0 == memcmp(&ptt->cid[i], &cid, sizeof(cid)))
			return 1;
	}
	return 0;
}

static int port_capable(struct port *p)
{
	if (!port_is_ieee8021as(p)) {
		/* Normal 1588 ports are always capable. */
		return 1;
	}
	/*
	 * TODO - Compare p->peer_delay with neighborPropDelayThresh.
	 */
	if (p->pdr_missing > ALLOWED_LOST_RESPONSES) {
		return 0;
	}
	return 1;
}

static int port_clr_tmo(int fd)
{
	struct itimerspec tmo = {
		{0, 0}, {0, 0}
	};
	return timerfd_settime(fd, 0, &tmo, NULL);
}

static int port_ignore(struct port *p, struct ptp_message *m)
{
	struct ClockIdentity c1, c2;

	if (incapable_ignore(p, m)) {
		return 1;
	}
	if (path_trace_ignore(p, m)) {
		return 1;
	}
	if (msg_transport_specific(m) != p->transportSpecific) {
		return 1;
	}
	if (pid_eq(&m->header.sourcePortIdentity, &p->portIdentity)) {
		return 1;
	}
	if (m->header.domainNumber != clock_domain_number(p->clock)) {
		return 1;
	}

	c1 = clock_identity(p->clock);
	c2 = m->header.sourcePortIdentity.clockIdentity;

	if (0 == memcmp(&c1, &c2, sizeof(c1))) {
		return 1;
	}
	return 0;
}

static int port_is_ieee8021as(struct port *p)
{
	return p->pod.follow_up_info ? 1 : 0;
}

static int port_management_get_response(struct port *target,
					struct port *ingress, int id,
					struct ptp_message *req)
{
	int datalen = 0, err, pdulen, respond = 0;
	struct management_tlv *tlv;
	struct ptp_message *rsp;
	struct portDS *pds;
	struct PortIdentity pid = port_identity(target);

	rsp = port_management_reply(pid, ingress, req);
	if (!rsp) {
		return 0;
	}
	tlv = (struct management_tlv *) rsp->management.suffix;
	tlv->type = TLV_MANAGEMENT;
	tlv->id = id;

	switch (id) {
	case NULL_MANAGEMENT:
		datalen = 0;
		respond = 1;
		break;
	case PORT_DATA_SET:
		pds = (struct portDS *) tlv->data;
		pds->portIdentity            = target->portIdentity;
		pds->portState               = target->state;
		pds->logMinDelayReqInterval  = target->logMinDelayReqInterval;
		pds->peerMeanPathDelay       = target->peerMeanPathDelay;
		pds->logAnnounceInterval     = target->logAnnounceInterval;
		pds->announceReceiptTimeout  = target->announceReceiptTimeout;
		pds->logSyncInterval         = target->logSyncInterval;
		if (target->delayMechanism) {
			pds->delayMechanism = target->delayMechanism;
		} else {
			pds->delayMechanism = DM_E2E;
		}
		pds->logMinPdelayReqInterval = target->logMinPdelayReqInterval;
		pds->versionNumber           = target->versionNumber;
		datalen = sizeof(*pds);
		respond = 1;
		break;
	}
	if (respond) {
		tlv->length = sizeof(tlv->id) + datalen;
		pdulen = rsp->header.messageLength + sizeof(*tlv) + datalen;
		rsp->header.messageLength = pdulen;
		rsp->tlv_count = 1;
		err = msg_pre_send(rsp);
		if (err) {
			goto out;
		}
		err = port_forward(ingress, rsp, pdulen);
	}
out:
	msg_put(rsp);
	return respond ? 1 : 0;
}

static void port_nrate_calculate(struct port *p, tmv_t t3, tmv_t t4, tmv_t c)
{
	tmv_t origin2;
	struct nrate_estimator *n = &p->nrate;

	if (!n->ingress1) {
		n->ingress1 = t4;
		n->origin1 = tmv_add(t3, c);
		return;
	}
	n->count++;
	if (n->count < n->max_count) {
		return;
	}
	origin2 = tmv_add(t3, c);
	if (tmv_eq(t4, n->ingress1)) {
		pr_warning("bad timestamps in nrate calculation");
		return;
	}
	n->ratio =
		tmv_dbl(tmv_sub(origin2, n->origin1)) /
		tmv_dbl(tmv_sub(t4, n->ingress1));
	n->ingress1 = t4;
	n->origin1 = origin2;
	n->count = 0;
	/*
	 * We experienced a successful series of exchanges of peer
	 * delay request and response, and so the port is now capable.
	 */
	p->pdr_missing = 0;
}

static void port_nrate_initialize(struct port *p)
{
	int shift = p->pod.freq_est_interval - p->logMinPdelayReqInterval;

	if (shift < 0)
		shift = 0;

	/* We start in the 'incapable' state. */
	p->pdr_missing = ALLOWED_LOST_RESPONSES + 1;

	p->nrate.origin1 = tmv_zero();
	p->nrate.ingress1 = tmv_zero();
	p->nrate.max_count = (1 << shift);
	p->nrate.count = 0;
}

static int port_set_announce_tmo(struct port *p)
{
	return set_tmo(p->fda.fd[FD_ANNOUNCE_TIMER],
		       p->announceReceiptTimeout, p->logAnnounceInterval);
}

static int port_set_delay_tmo(struct port *p)
{
	struct itimerspec tmo = {
		{0, 0}, {0, 0}
	};
	int index;
	if (p->delayMechanism == DM_P2P) {
		return set_tmo(p->fda.fd[FD_DELAY_TIMER], 1,
			       p->logMinPdelayReqInterval);
	}
	index = random() % TMTAB_MAX;
	tmo.it_value = p->tmtab.ts[index];
	return timerfd_settime(p->fda.fd[FD_DELAY_TIMER], 0, &tmo, NULL);
}

static int port_set_manno_tmo(struct port *p)
{
	return set_tmo(p->fda.fd[FD_MANNO_TIMER], 1, p->logAnnounceInterval);
}

static int port_set_qualification_tmo(struct port *p)
{
	return set_tmo(p->fda.fd[FD_QUALIFICATION_TIMER],
		       1+clock_steps_removed(p->clock), p->logAnnounceInterval);
}

static int port_set_sync_tmo(struct port *p)
{
	return set_tmo(p->fda.fd[FD_SYNC_TIMER], 1, p->logSyncInterval);
}

static void port_show_transition(struct port *p,
				 enum port_state next, enum fsm_event event)
{
	pr_notice("port %hu: %s to %s on %s", portnum(p),
		  ps_str[p->state], ps_str[next], ev_str[event]);
}

static void port_slave_priority_warning(struct port *p)
{
	UInteger16 n = portnum(p);
	pr_warning("port %hu: master state recommended in slave only mode", n);
	pr_warning("port %hu: defaultDS.priority1 probably misconfigured", n);
}

static void port_synchronize(struct port *p,
			     struct timespec ingress_ts,
			     struct timestamp origin_ts,
			     Integer64 correction1, Integer64 correction2)
{
	enum servo_state state;

	state = clock_synchronize(p->clock, ingress_ts, origin_ts,
				  correction1, correction2);
	switch (state) {
	case SERVO_UNLOCKED:
		port_dispatch(p, EV_SYNCHRONIZATION_FAULT, 0);
		break;
	case SERVO_JUMP:
		port_dispatch(p, EV_SYNCHRONIZATION_FAULT, 0);
		if (p->delay_req) {
			msg_put(p->delay_req);
			p->delay_req = NULL;
		}
		if (p->peer_delay_req) {
			msg_put(p->peer_delay_req);
			p->peer_delay_req = NULL;
		}
		break;
	case SERVO_LOCKED:
		port_dispatch(p, EV_MASTER_CLOCK_SELECTED, 0);
		break;
	}
}

static int port_pdelay_request(struct port *p)
{
	struct ptp_message *msg;
	int cnt, pdulen;

	msg = msg_allocate();
	if (!msg)
		return -1;

	pdulen = sizeof(struct pdelay_req_msg);
	msg->hwts.type = p->timestamping;

	msg->header.tsmt               = PDELAY_REQ | p->transportSpecific;
	msg->header.ver                = PTP_VERSION;
	msg->header.messageLength      = pdulen;
	msg->header.domainNumber       = clock_domain_number(p->clock);
	msg->header.correction         = -p->pod.asymmetry;
	msg->header.sourcePortIdentity = p->portIdentity;
	msg->header.sequenceId         = p->seqnum.delayreq++;
	msg->header.control            = CTL_OTHER;
	msg->header.logMessageInterval = port_is_ieee8021as(p) ?
		p->logMinPdelayReqInterval : 0x7f;

	if (msg_pre_send(msg))
		goto out;

	cnt = transport_peer(p->trp, &p->fda, 1, msg, pdulen, &msg->hwts);
	if (cnt <= 0) {
		pr_err("port %hu: send peer delay request failed", portnum(p));
		goto out;
	}
	if (msg_sots_missing(msg)) {
		pr_err("missing timestamp on transmitted peer delay request");
		goto out;
	}

	if (p->peer_delay_req) {
		if (port_capable(p)) {
			p->pdr_missing++;
		}
		msg_put(p->peer_delay_req);
	}
	p->peer_delay_req = msg;
	return 0;
out:
	msg_put(msg);
	return -1;
}

static int port_delay_request(struct port *p)
{
	struct ptp_message *msg;
	int cnt, pdulen;

	if (p->delayMechanism == DM_P2P)
		return port_pdelay_request(p);

	msg = msg_allocate();
	if (!msg)
		return -1;

	pdulen = sizeof(struct delay_req_msg);
	msg->hwts.type = p->timestamping;

	msg->header.tsmt               = DELAY_REQ | p->transportSpecific;
	msg->header.ver                = PTP_VERSION;
	msg->header.messageLength      = pdulen;
	msg->header.domainNumber       = clock_domain_number(p->clock);
	msg->header.correction         = -p->pod.asymmetry;
	msg->header.sourcePortIdentity = p->portIdentity;
	msg->header.sequenceId         = p->seqnum.delayreq++;
	msg->header.control            = CTL_DELAY_REQ;
	msg->header.logMessageInterval = 0x7f;

	if (msg_pre_send(msg))
		goto out;

	cnt = transport_send(p->trp, &p->fda, 1, msg, pdulen, &msg->hwts);
	if (cnt <= 0) {
		pr_err("port %hu: send delay request failed", portnum(p));
		goto out;
	}
	if (msg_sots_missing(msg)) {
		pr_err("missing timestamp on transmitted delay request");
		goto out;
	}

	if (p->delay_req)
		msg_put(p->delay_req);

	p->delay_req = msg;
	return 0;
out:
	msg_put(msg);
	return -1;
}

static int port_tx_announce(struct port *p)
{
	struct parent_ds *dad = clock_parent_ds(p->clock);
	struct timePropertiesDS *tp = clock_time_properties(p->clock);
	struct ptp_message *msg;
	int cnt, err = 0, pdulen;

	if (!port_capable(p)) {
		return 0;
	}
	msg = msg_allocate();
	if (!msg)
		return -1;

	pdulen = sizeof(struct announce_msg);
	msg->hwts.type = p->timestamping;

	if (p->pod.path_trace_enabled)
		pdulen += path_trace_append(p, msg, dad);

	msg->header.tsmt               = ANNOUNCE | p->transportSpecific;
	msg->header.ver                = PTP_VERSION;
	msg->header.messageLength      = pdulen;
	msg->header.domainNumber       = clock_domain_number(p->clock);
	msg->header.sourcePortIdentity = p->portIdentity;
	msg->header.sequenceId         = p->seqnum.announce++;
	msg->header.control            = CTL_OTHER;
	msg->header.logMessageInterval = p->logAnnounceInterval;

	msg->header.flagField[1] = tp->flags;

	msg->announce.currentUtcOffset        = tp->currentUtcOffset;
	msg->announce.grandmasterPriority1    = dad->pds.grandmasterPriority1;
	msg->announce.grandmasterClockQuality = dad->pds.grandmasterClockQuality;
	msg->announce.grandmasterPriority2    = dad->pds.grandmasterPriority2;
	msg->announce.grandmasterIdentity     = dad->pds.grandmasterIdentity;
	msg->announce.stepsRemoved            = clock_steps_removed(p->clock);
	msg->announce.timeSource              = tp->timeSource;

	if (msg_pre_send(msg)) {
		err = -1;
		goto out;
	}
	cnt = transport_send(p->trp, &p->fda, 0, msg, pdulen, &msg->hwts);
	if (cnt <= 0) {
		pr_err("port %hu: send announce failed", portnum(p));
		err = -1;
	}
out:
	msg_put(msg);
	return err;
}

static int port_tx_sync(struct port *p)
{
	struct ptp_message *msg, *fup;
	int cnt, err = 0, pdulen;
	int event = p->timestamping == TS_ONESTEP ? TRANS_ONESTEP : TRANS_EVENT;

	if (!port_capable(p)) {
		return 0;
	}
	msg = msg_allocate();
	if (!msg)
		return -1;
	fup = msg_allocate();
	if (!fup) {
		msg_put(msg);
		return -1;
	}

	pdulen = sizeof(struct sync_msg);
	msg->hwts.type = p->timestamping;

	msg->header.tsmt               = SYNC | p->transportSpecific;
	msg->header.ver                = PTP_VERSION;
	msg->header.messageLength      = pdulen;
	msg->header.domainNumber       = clock_domain_number(p->clock);
	msg->header.sourcePortIdentity = p->portIdentity;
	msg->header.sequenceId         = p->seqnum.sync++;
	msg->header.control            = CTL_SYNC;
	msg->header.logMessageInterval = p->logSyncInterval;

	if (p->timestamping != TS_ONESTEP)
		msg->header.flagField[0] |= TWO_STEP;

	if (msg_pre_send(msg)) {
		err = -1;
		goto out;
	}
	cnt = transport_send(p->trp, &p->fda, event, msg, pdulen, &msg->hwts);
	if (cnt <= 0) {
		pr_err("port %hu: send sync failed", portnum(p));
		err = -1;
		goto out;
	}
	if (p->timestamping == TS_ONESTEP) {
		goto out;
	} else if (msg_sots_missing(msg)) {
		pr_err("missing timestamp on transmitted sync");
		err = -1;
		goto out;
	}

	/*
	 * Send the follow up message right away.
	 */
	pdulen = sizeof(struct follow_up_msg);
	fup->hwts.type = p->timestamping;

	if (p->pod.follow_up_info)
		pdulen += follow_up_info_append(p, fup);

	fup->header.tsmt               = FOLLOW_UP | p->transportSpecific;
	fup->header.ver                = PTP_VERSION;
	fup->header.messageLength      = pdulen;
	fup->header.domainNumber       = clock_domain_number(p->clock);
	fup->header.sourcePortIdentity = p->portIdentity;
	fup->header.sequenceId         = p->seqnum.sync - 1;
	fup->header.control            = CTL_FOLLOW_UP;
	fup->header.logMessageInterval = p->logSyncInterval;

	ts_to_timestamp(&msg->hwts.ts, &fup->follow_up.preciseOriginTimestamp);

	if (msg_pre_send(fup)) {
		err = -1;
		goto out;
	}
	cnt = transport_send(p->trp, &p->fda, 0, fup, pdulen, &fup->hwts);
	if (cnt <= 0) {
		pr_err("port %hu: send follow up failed", portnum(p));
		err = -1;
	}
out:
	msg_put(msg);
	msg_put(fup);
	return err;
}

/*
 * port initialize and disable
 */
static int port_is_enabled(struct port *p)
{
	switch (p->state) {
	case PS_INITIALIZING:
	case PS_FAULTY:
	case PS_DISABLED:
		return 0;
	case PS_LISTENING:
	case PS_PRE_MASTER:
	case PS_MASTER:
	case PS_GRAND_MASTER:
	case PS_PASSIVE:
	case PS_UNCALIBRATED:
	case PS_SLAVE:
		break;
	}
	return 1;
}

static void port_disable(struct port *p)
{
	int i;

	if (p->last_follow_up) {
		msg_put(p->last_follow_up);
		p->last_follow_up = NULL;
	}
	if (p->last_sync) {
		msg_put(p->last_sync);
		p->last_sync = NULL;
	}
	if (p->delay_req) {
		msg_put(p->delay_req);
		p->delay_req = NULL;
	}
	if (p->peer_delay_req) {
		msg_put(p->peer_delay_req);
		p->peer_delay_req = NULL;
	}
	if (p->peer_delay_resp) {
		msg_put(p->peer_delay_resp);
		p->peer_delay_resp = NULL;
	}
	if (p->peer_delay_fup) {
		msg_put(p->peer_delay_fup);
		p->peer_delay_fup = NULL;
	}

	p->best = NULL;
	free_foreign_masters(p);
	clock_remove_fda(p->clock, p, p->fda);
	transport_close(p->trp, &p->fda);

	for (i = 0; i < N_TIMER_FDS; i++) {
		close(p->fda.fd[FD_ANNOUNCE_TIMER + i]);
	}
}

static int port_initialize(struct port *p)
{
	int fd[N_TIMER_FDS], i;

	p->logMinDelayReqInterval  = p->pod.logMinDelayReqInterval;
	p->peerMeanPathDelay       = 0;
	p->logAnnounceInterval     = p->pod.logAnnounceInterval;
	p->announceReceiptTimeout  = p->pod.announceReceiptTimeout;
	p->transportSpecific       = p->pod.transportSpecific;
	p->logSyncInterval         = p->pod.logSyncInterval;
	p->logMinPdelayReqInterval = p->pod.logMinPdelayReqInterval;

	tmtab_init(&p->tmtab, 1 + p->logMinDelayReqInterval);

	for (i = 0; i < N_TIMER_FDS; i++) {
		fd[i] = -1;
	}
	for (i = 0; i < N_TIMER_FDS; i++) {
		fd[i] = timerfd_create(CLOCK_MONOTONIC, 0);
		if (fd[i] < 0) {
			pr_err("timerfd_create: %s", strerror(errno));
			goto no_timers;
		}
	}
	if (transport_open(p->trp, p->name, &p->fda, p->timestamping))
		goto no_tropen;

	for (i = 0; i < N_TIMER_FDS; i++) {
		p->fda.fd[FD_ANNOUNCE_TIMER + i] = fd[i];
	}

	if (port_set_announce_tmo(p))
		goto no_tmo;

	port_nrate_initialize(p);

	clock_install_fda(p->clock, p, p->fda);
	return 0;

no_tmo:
	transport_close(p->trp, &p->fda);
no_tropen:
no_timers:
	for (i = 0; i < N_TIMER_FDS; i++) {
		if (fd[i] >= 0)
			close(fd[i]);
	}
	return -1;
}

static int port_renew_transport(struct port *p)
{
	if (!port_is_enabled(p)) {
		return 0;
	}
	clock_remove_fda(p->clock, p, p->fda);
	transport_close(p->trp, &p->fda);
	if (transport_open(p->trp, p->name, &p->fda, p->timestamping)) {
		return -1;
	}
	clock_install_fda(p->clock, p, p->fda);
	return 0;
}

/*
 * Returns non-zero if the announce message is different than last.
 */
static int update_current_master(struct port *p, struct ptp_message *m)
{
	struct foreign_clock *fc = p->best;
	struct ptp_message *tmp;
	struct parent_ds *dad;
	struct path_trace_tlv *ptt;

	if (!msg_source_equal(m, fc))
		return add_foreign_master(p, m);

	if (p->pod.path_trace_enabled) {
		ptt = (struct path_trace_tlv *) m->announce.suffix;
		dad = clock_parent_ds(p->clock);
		memcpy(dad->ptl, ptt->cid, ptt->length);
		dad->path_length = path_length(ptt);
	}
	port_set_announce_tmo(p);
	fc_prune(fc);
	msg_get(m);
	fc->n_messages++;
	TAILQ_INSERT_HEAD(&fc->messages, m, list);
	if (fc->n_messages > 1) {
		tmp = TAILQ_NEXT(m, list);
		return announce_compare(m, tmp);
	}
	return 0;
}

struct dataset *port_best_foreign(struct port *port)
{
	return port->best ? &port->best->dataset : NULL;
}

/* message processing routines */

/*
 * Returns non-zero if the announce message is both qualified and different.
 */
static int process_announce(struct port *p, struct ptp_message *m)
{
	int result = 0;
	switch (p->state) {
	case PS_INITIALIZING:
	case PS_FAULTY:
	case PS_DISABLED:
		break;
	case PS_LISTENING:
	case PS_PRE_MASTER:
	case PS_MASTER:
	case PS_GRAND_MASTER:
	case PS_PASSIVE:
		result = add_foreign_master(p, m);
		break;
	case PS_UNCALIBRATED:
	case PS_SLAVE:
		result = update_current_master(p, m);
		break;
	}
	return result;
}

static int process_delay_req(struct port *p, struct ptp_message *m)
{
	struct ptp_message *msg;
	int cnt, err = 0, pdulen;

	if (p->state != PS_MASTER && p->state != PS_GRAND_MASTER)
		return 0;

	if (p->delayMechanism == DM_P2P) {
		pr_warning("port %hu: delay request on P2P port", portnum(p));
		return 0;
	}

	msg = msg_allocate();
	if (!msg)
		return -1;

	pdulen = sizeof(struct delay_resp_msg);
	msg->hwts.type = p->timestamping;

	msg->header.tsmt               = DELAY_RESP | p->transportSpecific;
	msg->header.ver                = PTP_VERSION;
	msg->header.messageLength      = pdulen;
	msg->header.domainNumber       = m->header.domainNumber;
	msg->header.correction         = m->header.correction;
	msg->header.sourcePortIdentity = p->portIdentity;
	msg->header.sequenceId         = m->header.sequenceId;
	msg->header.control            = CTL_DELAY_RESP;
	msg->header.logMessageInterval = p->logMinDelayReqInterval;

	ts_to_timestamp(&m->hwts.ts, &msg->delay_resp.receiveTimestamp);

	msg->delay_resp.requestingPortIdentity = m->header.sourcePortIdentity;

	if (msg_pre_send(msg)) {
		err = -1;
		goto out;
	}
	cnt = transport_send(p->trp, &p->fda, 0, msg, pdulen, NULL);
	if (cnt <= 0) {
		pr_err("port %hu: send delay response failed", portnum(p));
		err = -1;
	}
out:
	msg_put(msg);
	return err;
}

static void process_delay_resp(struct port *p, struct ptp_message *m)
{
	struct delay_req_msg *req;
	struct delay_resp_msg *rsp = &m->delay_resp;

	if (!p->delay_req)
		return;

	req = &p->delay_req->delay_req;

	if (p->state != PS_UNCALIBRATED && p->state != PS_SLAVE)
		return;
	if (!pid_eq(&rsp->requestingPortIdentity, &req->hdr.sourcePortIdentity))
		return;
	if (rsp->hdr.sequenceId != ntohs(req->hdr.sequenceId))
		return;

	clock_path_delay(p->clock, p->delay_req->hwts.ts, m->ts.pdu,
			 m->header.correction);

	if (p->logMinDelayReqInterval != rsp->hdr.logMessageInterval) {
		// TODO - validate the input.
		p->logMinDelayReqInterval = rsp->hdr.logMessageInterval;
		pr_notice("port %hu: minimum delay request interval 2^%d",
			portnum(p), p->logMinDelayReqInterval);
		tmtab_init(&p->tmtab, 1 + p->logMinDelayReqInterval);
	}
}

static void process_follow_up(struct port *p, struct ptp_message *m)
{
	struct ptp_message *syn;
	struct PortIdentity master, *pid;
	switch (p->state) {
	case PS_INITIALIZING:
	case PS_FAULTY:
	case PS_DISABLED:
	case PS_LISTENING:
	case PS_PRE_MASTER:
	case PS_MASTER:
	case PS_GRAND_MASTER:
	case PS_PASSIVE:
		return;
	case PS_UNCALIBRATED:
	case PS_SLAVE:
		break;
	}
	master = clock_parent_identity(p->clock);
	if (memcmp(&master, &m->header.sourcePortIdentity, sizeof(master)))
		return;

	if (p->pod.follow_up_info) {
		struct follow_up_info_tlv *fui = follow_up_info_extract(m);
		if (!fui)
			return;
		clock_follow_up_info(p->clock, fui);
	}

	/*
	 * Handle out of order packets. The network stack might
	 * provide the follow up _before_ the sync message. After all,
	 * they can arrive on two different ports. In addition, time
	 * stamping in PHY devices might delay the event packets.
	 */
	syn = p->last_sync;
	if (!syn || syn->header.sequenceId != m->header.sequenceId) {
		if (p->last_follow_up)
			msg_put(p->last_follow_up);
		msg_get(m);
		p->last_follow_up = m;
		return;
	}

	pid = &syn->header.sourcePortIdentity;
	if (memcmp(pid, &m->header.sourcePortIdentity, sizeof(*pid)))
		return;

	port_synchronize(p, syn->hwts.ts, m->ts.pdu,
			 syn->header.correction, m->header.correction);
}

static int process_pdelay_req(struct port *p, struct ptp_message *m)
{
	struct ptp_message *rsp, *fup;
	int cnt, err = -1, rsp_len, fup_len;

	if (p->delayMechanism == DM_E2E) {
		pr_warning("port %hu: pdelay_req on E2E port", portnum(p));
		return 0;
	}
	if (p->delayMechanism == DM_AUTO) {
		pr_info("port %hu: peer detected, switch to P2P", portnum(p));
		p->delayMechanism = DM_P2P;
	}

	rsp = msg_allocate();
	if (!rsp)
		return -1;
	fup = msg_allocate();
	if (!fup) {
		msg_put(rsp);
		return -1;
	}

	rsp_len = sizeof(struct pdelay_resp_msg);
	rsp->hwts.type = p->timestamping;

	rsp->header.tsmt               = PDELAY_RESP | p->transportSpecific;
	rsp->header.ver                = PTP_VERSION;
	rsp->header.messageLength      = rsp_len;
	rsp->header.domainNumber       = m->header.domainNumber;
	rsp->header.sourcePortIdentity = p->portIdentity;
	rsp->header.sequenceId         = m->header.sequenceId;
	rsp->header.control            = CTL_OTHER;
	rsp->header.logMessageInterval = 0x7f;
	/*
	 * NB - There is no kernel support for one step P2P messaging,
	 * so we always send a follow up message.
	 */
	rsp->header.flagField[0] |= TWO_STEP;

	/*
	 * NB - We do not have any fraction nanoseconds for the correction
	 * fields, neither in the response or the follow up.
	 */
	ts_to_timestamp(&m->hwts.ts, &rsp->pdelay_resp.requestReceiptTimestamp);
	rsp->pdelay_resp.requestingPortIdentity = m->header.sourcePortIdentity;

	fup_len = sizeof(struct pdelay_resp_fup_msg);
	fup->hwts.type = p->timestamping;

	fup->header.tsmt               = PDELAY_RESP_FOLLOW_UP | p->transportSpecific;
	fup->header.ver                = PTP_VERSION;
	fup->header.messageLength      = fup_len;
	fup->header.domainNumber       = m->header.domainNumber;
	fup->header.correction         = m->header.correction;
	fup->header.sourcePortIdentity = p->portIdentity;
	fup->header.sequenceId         = m->header.sequenceId;
	fup->header.control            = CTL_OTHER;
	fup->header.logMessageInterval = 0x7f;

	fup->pdelay_resp_fup.requestingPortIdentity = m->header.sourcePortIdentity;

	if (msg_pre_send(rsp))
		goto out;

	cnt = transport_peer(p->trp, &p->fda, 1, rsp, rsp_len, &rsp->hwts);
	if (cnt <= 0) {
		pr_err("port %hu: send peer delay response failed", portnum(p));
		goto out;
	}
	if (msg_sots_missing(rsp)) {
		pr_err("missing timestamp on transmitted peer delay response");
		goto out;
	}

	ts_to_timestamp(&rsp->hwts.ts,
			&fup->pdelay_resp_fup.responseOriginTimestamp);

	if (msg_pre_send(fup))
		goto out;

	cnt = transport_peer(p->trp, &p->fda, 0, fup, fup_len, &rsp->hwts);
	if (cnt <= 0) {
		pr_err("port %hu: send pdelay_resp_fup failed", portnum(p));
		goto out;
	}
	err = 0;
out:
	msg_put(rsp);
	msg_put(fup);
	return err;
}

static void port_peer_delay(struct port *p)
{
	tmv_t c1, c2, t1, t2, t3, t4, pd;
	struct ptp_message *req = p->peer_delay_req;
	struct ptp_message *rsp = p->peer_delay_resp;
	struct ptp_message *fup = p->peer_delay_fup;

	/* Check for response, validate port and sequence number. */

	if (!rsp)
		return;

	if (!pid_eq(&rsp->pdelay_resp.requestingPortIdentity, &p->portIdentity))
		return;

	if (rsp->header.sequenceId != ntohs(req->header.sequenceId))
		return;

	t1 = timespec_to_tmv(req->hwts.ts);
	t4 = timespec_to_tmv(rsp->hwts.ts);
	c1 = correction_to_tmv(rsp->header.correction + p->pod.asymmetry);

	/* Process one-step response immediately. */
	if (one_step(rsp)) {
		t2 = tmv_zero();
		t3 = tmv_zero();
		c2 = tmv_zero();
		goto calc;
	}

	/* Check for follow up, validate port and sequence number. */

	if (!fup)
		return;

	if (!pid_eq(&fup->pdelay_resp_fup.requestingPortIdentity, &p->portIdentity))
		return;

	if (fup->header.sequenceId != rsp->header.sequenceId)
		return;

	if (!source_pid_eq(fup, rsp))
		return;

	/* Process follow up response. */
	t2 = timestamp_to_tmv(rsp->ts.pdu);
	t3 = timestamp_to_tmv(fup->ts.pdu);
	c2 = correction_to_tmv(fup->header.correction);
calc:
	pd = tmv_sub(tmv_sub(t4, t1), tmv_sub(t3, t2));
	pd = tmv_sub(pd, c1);
	pd = tmv_sub(pd, c2);
	pd = tmv_div(pd, 2);

	p->peer_delay = mave_accumulate(p->avg_delay, pd);

	p->peerMeanPathDelay = tmv_to_TimeInterval(p->peer_delay);

	pr_debug("pdelay %hu   %10lld %10lld", portnum(p), p->peer_delay, pd);

	if (p->pod.follow_up_info)
		port_nrate_calculate(p, t3, t4, tmv_add(c1, c2));

	if (p->state == PS_UNCALIBRATED || p->state == PS_SLAVE) {
		clock_peer_delay(p->clock, p->peer_delay, p->nrate.ratio);
	}

	msg_put(p->peer_delay_req);
	p->peer_delay_req = NULL;
}

static int process_pdelay_resp(struct port *p, struct ptp_message *m)
{
	if (p->peer_delay_resp) {
		if (!source_pid_eq(p->peer_delay_resp, m)) {
			pr_err("port %hu: multiple peer responses", portnum(p));
			return -1;
		}
	}
	if (!p->peer_delay_req) {
		pr_err("port %hu: rogue peer delay response", portnum(p));
		return -1;
	}

	if (p->peer_delay_resp) {
		msg_put(p->peer_delay_resp);
	}
	msg_get(m);
	p->peer_delay_resp = m;
	port_peer_delay(p);
	return 0;
}

static void process_pdelay_resp_fup(struct port *p, struct ptp_message *m)
{
	if (!p->peer_delay_req)
		return;

	if (p->peer_delay_fup)
		msg_put(p->peer_delay_fup);

	msg_get(m);
	p->peer_delay_fup = m;
	port_peer_delay(p);
}

static void process_sync(struct port *p, struct ptp_message *m)
{
	struct ptp_message *fup;
	struct PortIdentity master;
	switch (p->state) {
	case PS_INITIALIZING:
	case PS_FAULTY:
	case PS_DISABLED:
	case PS_LISTENING:
	case PS_PRE_MASTER:
	case PS_MASTER:
	case PS_GRAND_MASTER:
	case PS_PASSIVE:
		return;
	case PS_UNCALIBRATED:
	case PS_SLAVE:
		break;
	}
	master = clock_parent_identity(p->clock);
	if (memcmp(&master, &m->header.sourcePortIdentity, sizeof(master))) {
		return;
	}

	if (m->header.logMessageInterval != p->log_sync_interval) {
		p->log_sync_interval = m->header.logMessageInterval;
		clock_sync_interval(p->clock, p->log_sync_interval);
	}

	m->header.correction += p->pod.asymmetry;

	if (one_step(m)) {
		port_synchronize(p, m->hwts.ts, m->ts.pdu,
				 m->header.correction, 0);
		return;
	}
	/*
	 * Check if follow up arrived first.
	 */
	fup = p->last_follow_up;
	if (fup && fup->header.sequenceId == m->header.sequenceId) {
		port_synchronize(p, m->hwts.ts, fup->ts.pdu,
				 m->header.correction, fup->header.correction);
		return;
	}
	/*
	 * Remember this sync for two step operation.
	 */
	if (p->last_sync)
		msg_put(p->last_sync);
	msg_get(m);
	p->last_sync = m;
}

/* public methods */

void port_close(struct port *p)
{
	if (port_is_enabled(p)) {
		port_disable(p);
	}
	transport_destroy(p->trp);
	mave_destroy(p->avg_delay);
	free(p);
}

struct foreign_clock *port_compute_best(struct port *p)
{
	struct foreign_clock *fc;
	struct ptp_message *tmp;

	p->best = NULL;

	LIST_FOREACH(fc, &p->foreign_masters, list) {
		tmp = TAILQ_FIRST(&fc->messages);
		if (!tmp)
			continue;

		announce_to_dataset(tmp, p->clock, &fc->dataset);

		fc_prune(fc);

		if (fc->n_messages < FOREIGN_MASTER_THRESHOLD)
			continue;

		if (!p->best)
			p->best = fc;
		else if (dscmp(&fc->dataset, &p->best->dataset) > 0)
			p->best = fc;
		else
			fc_clear(fc);
	}

	return p->best;
}

int port_dispatch(struct port *p, enum fsm_event event, int mdiff)
{
	enum port_state next;

	if (clock_slave_only(p->clock)) {
		if (event == EV_RS_MASTER || event == EV_RS_GRAND_MASTER) {
			port_slave_priority_warning(p);
		}
		next = ptp_slave_fsm(p->state, event, mdiff);
	} else {
		next = ptp_fsm(p->state, event, mdiff);
	}

	if (PS_INITIALIZING == next ||
	    (PS_FAULTY == next && FRI_ASAP == p->pod.fault_reset_interval)) {
		/*
		 * This is a special case. Since we initialize the
		 * port immediately, we can skip right to listening
		 * state if all goes well.
		 */
		if (port_is_enabled(p)) {
			port_disable(p);
		}
		next = port_initialize(p) ? PS_FAULTY : PS_LISTENING;
		port_show_transition(p, next, event);
		p->state = next;
<<<<<<< HEAD
		return 1;
=======
		if (next == PS_LISTENING && p->delayMechanism == DM_P2P) {
			port_set_delay_tmo(p);
		}
		return;
>>>>>>> 285b88ad
	}

	if (next == p->state)
		return 0;

	port_show_transition(p, next, event);

	port_clr_tmo(p->fda.fd[FD_ANNOUNCE_TIMER]);
	port_clr_tmo(p->fda.fd[FD_DELAY_TIMER]);
	port_clr_tmo(p->fda.fd[FD_QUALIFICATION_TIMER]);
	port_clr_tmo(p->fda.fd[FD_MANNO_TIMER]);
	port_clr_tmo(p->fda.fd[FD_SYNC_TIMER]);

	switch (next) {
	case PS_INITIALIZING:
		break;
	case PS_FAULTY:
	case PS_DISABLED:
		port_disable(p);
		break;
	case PS_LISTENING:
		port_set_announce_tmo(p);
		break;
	case PS_PRE_MASTER:
		port_set_qualification_tmo(p);
		break;
	case PS_MASTER:
	case PS_GRAND_MASTER:
		port_set_manno_tmo(p);
		port_set_sync_tmo(p);
		break;
	case PS_PASSIVE:
		port_set_announce_tmo(p);
		break;
	case PS_UNCALIBRATED:
	case PS_SLAVE:
		port_set_announce_tmo(p);
		port_set_delay_tmo(p);
		break;
	};
	if (p->delayMechanism == DM_P2P) {
		switch (next) {
		case PS_INITIALIZING:
		case PS_FAULTY:
		case PS_DISABLED:
			break;
		case PS_LISTENING:
		case PS_PRE_MASTER:
		case PS_MASTER:
		case PS_GRAND_MASTER:
		case PS_PASSIVE:
			port_set_delay_tmo(p);
			break;
		case PS_UNCALIBRATED:
		case PS_SLAVE:
			/*already set above*/
			break;
		};
	}
	p->state = next;
	return 0;
}

enum fsm_event port_event(struct port *p, int fd_index)
{
	enum fsm_event event = EV_NONE;
	struct ptp_message *msg;
	int cnt, fd = p->fda.fd[fd_index];

	switch (fd_index) {
	case FD_ANNOUNCE_TIMER:
		pr_debug("port %hu: announce timeout", portnum(p));
		if (p->best)
			fc_clear(p->best);
		port_set_announce_tmo(p);
		if (clock_slave_only(p->clock) && port_renew_transport(p)) {
			return EV_FAULT_DETECTED;
		}
		return EV_ANNOUNCE_RECEIPT_TIMEOUT_EXPIRES;

	case FD_DELAY_TIMER:
		pr_debug("port %hu: delay timeout", portnum(p));
		port_set_delay_tmo(p);
		return port_delay_request(p) ? EV_FAULT_DETECTED : EV_NONE;

	case FD_QUALIFICATION_TIMER:
		pr_debug("port %hu: qualification timeout", portnum(p));
		return EV_QUALIFICATION_TIMEOUT_EXPIRES;

	case FD_MANNO_TIMER:
		pr_debug("port %hu: master tx announce timeout", portnum(p));
		port_set_manno_tmo(p);
		return port_tx_announce(p) ? EV_FAULT_DETECTED : EV_NONE;

	case FD_SYNC_TIMER:
		pr_debug("port %hu: master sync timeout", portnum(p));
		port_set_sync_tmo(p);
		return port_tx_sync(p) ? EV_FAULT_DETECTED : EV_NONE;
	}

	msg = msg_allocate();
	if (!msg)
		return EV_FAULT_DETECTED;

	msg->hwts.type = p->timestamping;

	cnt = transport_recv(p->trp, fd, msg, sizeof(msg->data), &msg->hwts);
	if (cnt <= 0) {
		pr_err("port %hu: recv message failed", portnum(p));
		msg_put(msg);
		return EV_FAULT_DETECTED;
	}
	if (msg_post_recv(msg, cnt)) {
		pr_err("port %hu: bad message", portnum(p));
		msg_put(msg);
		return EV_NONE;
	}
	if (port_ignore(p, msg)) {
		msg_put(msg);
		return EV_NONE;
	}

	switch (msg_type(msg)) {
	case SYNC:
		process_sync(p, msg);
		break;
	case DELAY_REQ:
		if (process_delay_req(p, msg))
			event = EV_FAULT_DETECTED;
		break;
	case PDELAY_REQ:
		if (process_pdelay_req(p, msg))
			event = EV_FAULT_DETECTED;
		break;
	case PDELAY_RESP:
		if (process_pdelay_resp(p, msg))
			event = EV_FAULT_DETECTED;
		break;
	case FOLLOW_UP:
		process_follow_up(p, msg);
		break;
	case DELAY_RESP:
		process_delay_resp(p, msg);
		break;
	case PDELAY_RESP_FOLLOW_UP:
		process_pdelay_resp_fup(p, msg);
		break;
	case ANNOUNCE:
		if (process_announce(p, msg))
			event = EV_STATE_DECISION_EVENT;
		break;
	case SIGNALING:
		break;
	case MANAGEMENT:
		clock_manage(p->clock, p, msg);
		break;
	}

	msg_put(msg);
	return event;
}

int port_forward(struct port *p, struct ptp_message *msg, int msglen)
{
	int cnt;
	cnt = transport_send(p->trp, &p->fda, 0, msg, msglen, &msg->hwts);
	return cnt <= 0 ? -1 : 0;
}

struct PortIdentity port_identity(struct port *p)
{
	return p->portIdentity;
}

int port_manage(struct port *p, struct port *ingress, struct ptp_message *msg)
{
	struct management_tlv *mgt;
	UInteger16 target = msg->management.targetPortIdentity.portNumber;

	if (target != portnum(p) && target != 0xffff) {
		return 0;
	}
	mgt = (struct management_tlv *) msg->management.suffix;

	switch (management_action(msg)) {
	case GET:
		if (port_management_get_response(p, ingress, mgt->id, msg))
			return 0;
		break;
	case SET:
		if (port_managment_error(p->portIdentity, ingress, msg,
					 NOT_SUPPORTED))
			pr_err("port %hu: management error failed", portnum(p));
		break;
	case COMMAND:
	case RESPONSE:
	case ACKNOWLEDGE:
		return -1;
	}

	switch (mgt->id) {
	case CLOCK_DESCRIPTION:
	case LOG_ANNOUNCE_INTERVAL:
	case ANNOUNCE_RECEIPT_TIMEOUT:
	case LOG_SYNC_INTERVAL:
	case VERSION_NUMBER:
	case ENABLE_PORT:
	case DISABLE_PORT:
	case UNICAST_NEGOTIATION_ENABLE:
	case UNICAST_MASTER_TABLE:
	case UNICAST_MASTER_MAX_TABLE_SIZE:
	case ACCEPTABLE_MASTER_TABLE_ENABLED:
	case ALTERNATE_MASTER:
	case TRANSPARENT_CLOCK_PORT_DATA_SET:
	case DELAY_MECHANISM:
	case LOG_MIN_PDELAY_REQ_INTERVAL:
		if (port_managment_error(p->portIdentity, ingress, msg,
					 NOT_SUPPORTED))
			pr_err("port %hu: management error failed", portnum(p));
		break;
	default:
		return -1;
	}
	return 0;
}

int port_managment_error(struct PortIdentity pid, struct port *ingress,
			 struct ptp_message *req, Enumeration16 error_id)
{
	struct ptp_message *msg;
	struct management_tlv *mgt;
	struct management_error_status *mes;
	int err = 0, pdulen;

	msg = port_management_reply(pid, ingress, req);
	if (!msg) {
		return -1;
	}
	mgt = (struct management_tlv *) req->management.suffix;
	mes = (struct management_error_status *) msg->management.suffix;
	mes->type = TLV_MANAGEMENT_ERROR_STATUS;
	mes->length = 8;
	mes->error = error_id;
	mes->id = mgt->id;
	pdulen = msg->header.messageLength + sizeof(*mes);
	msg->header.messageLength = pdulen;
	msg->tlv_count = 1;

	err = msg_pre_send(msg);
	if (err) {
		goto out;
	}
	err = port_forward(ingress, msg, pdulen);
out:
	msg_put(msg);
	return err;
}

struct ptp_message *port_management_reply(struct PortIdentity pid,
					  struct port *ingress,
					  struct ptp_message *req)
{
	struct ptp_message *msg;
	int pdulen;

	msg = msg_allocate();
	if (!msg)
		return NULL;

	pdulen = sizeof(struct management_msg);
	msg->hwts.type = ingress->timestamping;

	msg->header.tsmt               = MANAGEMENT | ingress->transportSpecific;
	msg->header.ver                = PTP_VERSION;
	msg->header.messageLength      = pdulen;
	msg->header.domainNumber       = clock_domain_number(ingress->clock);
	msg->header.sourcePortIdentity = pid;
	msg->header.sequenceId         = req->header.sequenceId;
	msg->header.control            = CTL_MANAGEMENT;
	msg->header.logMessageInterval = 0x7f;

	msg->management.targetPortIdentity = req->header.sourcePortIdentity;
	msg->management.startingBoundaryHops =
		req->management.startingBoundaryHops - req->management.boundaryHops;
	msg->management.boundaryHops = msg->management.startingBoundaryHops;

	switch (management_action(req)) {
	case GET: case SET:
		msg->management.flags = RESPONSE;
		break;
	case COMMAND:
		msg->management.flags = ACKNOWLEDGE;
		break;
	}
	return msg;
}

struct port *port_open(int phc_index,
		       enum timestamp_type timestamping,
		       int number,
		       struct interface *interface,
		       struct clock *clock)
{
	struct port *p = malloc(sizeof(*p));

	if (!p)
		return NULL;

	memset(p, 0, sizeof(*p));

	if (interface->transport == TRANS_UDS)
		; /* UDS cannot have a PHC. */
	else if (!interface->ts_info.valid)
		pr_warning("port %d: get_ts_info not supported", number);
	else if (phc_index >= 0 && phc_index != interface->ts_info.phc_index) {
		pr_err("port %d: PHC device mismatch", number);
		pr_err("port %d: /dev/ptp%d requested, but /dev/ptp%d attached",
		       number, phc_index, interface->ts_info.phc_index);
		free(p);
		return NULL;
	}

	p->pod = interface->pod;
	p->name = interface->name;
	p->clock = clock;
	p->trp = transport_create(interface->transport);
	if (!p->trp) {
		free(p);
		return NULL;
	}
	p->timestamping = timestamping;
	p->portIdentity.clockIdentity = clock_identity(clock);
	p->portIdentity.portNumber = number;
	p->state = PS_INITIALIZING;
	p->delayMechanism = interface->dm;
	p->versionNumber = PTP_VERSION;

	p->avg_delay = mave_create(PORT_MAVE_LENGTH);
	if (!p->avg_delay) {
		pr_err("Failed to create moving average");
		transport_destroy(p->trp);
		free(p);
		return NULL;
	}
	p->nrate.ratio = 1.0;
	return p;
}

enum port_state port_state(struct port *port)
{
	return port->state;
}<|MERGE_RESOLUTION|>--- conflicted
+++ resolved
@@ -1493,14 +1493,10 @@
 		next = port_initialize(p) ? PS_FAULTY : PS_LISTENING;
 		port_show_transition(p, next, event);
 		p->state = next;
-<<<<<<< HEAD
-		return 1;
-=======
 		if (next == PS_LISTENING && p->delayMechanism == DM_P2P) {
 			port_set_delay_tmo(p);
 		}
-		return;
->>>>>>> 285b88ad
+		return 1;
 	}
 
 	if (next == p->state)
